--- conflicted
+++ resolved
@@ -26,11 +26,8 @@
 from gradia.ui.ui_parts import *
 from gradia.clipboard import *
 from gradia.ui.misc import *
-<<<<<<< HEAD
 from gradia.ui.image_loaders import ImportManager
 from gradia.ui.image_exporters import ExportManager
-=======
->>>>>>> 2da9ffcd
 
 class GradientWindow:
     DEFAULT_WINDOW_WIDTH = 900
@@ -243,33 +240,6 @@
         if self.image_path:
             self.process_image()
 
-<<<<<<< HEAD
-=======
-    def on_open_clicked(self, button):
-        file_dialog = Gtk.FileDialog()
-        file_dialog.set_title(_("Open Image"))
-
-        image_filter = Gtk.FileFilter()
-        image_filter.set_name(_("Image Files"))
-        for _unused, mime_type in self.SUPPORTED_INPUT_FORMATS:
-            image_filter.add_mime_type(mime_type)
-
-        filters = Gio.ListStore.new(Gtk.FileFilter)
-        filters.append(image_filter)
-        file_dialog.set_filters(filters)
-
-        file_dialog.open(self.win, None, self._on_file_selected)
-
-    def _on_file_selected(self, dialog, result):
-        try:
-            file = dialog.open_finish(result)
-            self.image_path = file.get_path()
-            self._update_sidebar_from_file(self.image_path)
-            self._start_processing()
-        except Exception as e:
-            print(f"Error opening file: {e}")
-
->>>>>>> 2da9ffcd
     def process_image(self):
         if not self.image_path:
             return
@@ -312,104 +282,10 @@
             self.sidebar_info['processed_size_row'].set_subtitle(_("Error"))
             print(f"Error getting processed image size: {e}")
 
-<<<<<<< HEAD
     def _show_notification(self, message):
         if self.toast_overlay:
             toast = Adw.Toast.new(message)
             self.toast_overlay.add_toast(toast)
-=======
-    def on_save_clicked(self, button):
-        if not self.processed_path or not os.path.exists(self.processed_path):
-            return
-
-        save_dialog = Gtk.FileDialog(title=_("Save Edited Image"))
-        if self.image_path:
-            original_name = os.path.splitext(os.path.basename(self.image_path))[0]
-            dynamic_name = f"{original_name}_processed.png"
-        else:
-            dynamic_name = self.TEMP_PROCESSED_FILENAME
-
-        save_dialog.set_initial_name(dynamic_name)
-        png_filter = Gtk.FileFilter(name=_("PNG Image"))
-        png_filter.add_mime_type("image/png")
-        filters = Gio.ListStore.new(Gtk.FileFilter)
-        filters.append(png_filter)
-        save_dialog.set_filters(filters)
-        save_dialog.save(self.win, None, self._on_save_finished)
-
-    def _on_save_finished(self, dialog, result):
-        try:
-            file = dialog.save_finish(result)
-            if file is None:
-                return
-
-            save_path = file.get_path()
-            if self.processed_path and os.path.exists(self.processed_path):
-                shutil.copy(self.processed_path, save_path)
-            elif self.processed_pixbuf:
-                # Save directly from pixbuf if file doesn't exist
-                self.processed_pixbuf.savev(save_path, "png", [], [])
-            self._show_notification(_("Image saved successfully!"))
-        except Exception as e:
-            print(f"Error saving file: {e}")
-            self._show_notification(_("Failed to save the image."))
-
-    def on_file_dropped(self, drop_target, value, x, y):
-        if not isinstance(value, Gio.File):
-            return False
-
-        path = value.get_path()
-        if not path or not os.path.isfile(path):
-            return False
-
-        lower_path = path.lower()
-        supported_extensions = [ext for ext, _mime in self.SUPPORTED_INPUT_FORMATS]
-
-        if any(lower_path.endswith(ext) for ext in supported_extensions):
-            self.image_path = path
-            self._update_sidebar_from_file(path)
-            self._start_processing()
-            return True
-
-        return False
-
-    def on_copy_from_clicked(self, button):
-        self._previous_stack_child = self.image_stack.get_visible_child_name()
-        self._set_loading_state(True)
-        clipboard = Gdk.Display.get_default().get_clipboard()
-        clipboard.read_texture_async(
-            None,
-            self._handle_clipboard_texture
-        )
-
-    def _handle_clipboard_texture(self, clipboard, result):
-        try:
-            texture = clipboard.read_texture_finish(result)
-            if texture is None:
-                print("No image found in clipboard")
-                return
-
-            self.image_path = save_texture_to_file(texture, self.temp_dir)
-            self._update_sidebar_for_clipboard()
-            self._start_processing()
-
-        except Exception as e:
-            print(f"Error: {e}")
-            if "No compatible transfer format found" in str(e):
-                self._show_notification(_("No image found in clipboard."))
-            else:
-                self._show_notification(_("Failed to copy image to clipboard."))
-                print(f"Error processing clipboard image: {e}")
-
-        finally:
-            self._set_loading_state(False)
-
-    def _update_sidebar_for_clipboard(self):
-        self.sidebar_info['filename_row'].set_subtitle(_("Clipboard Image"))
-        self.sidebar_info['location_row'].set_subtitle(_("From clipboard"))
-        self.sidebar.set_visible(True)
-        self._set_save_and_copy_sensitive(True)
->>>>>>> 2da9ffcd
 
     def _set_loading_state(self, is_loading):
         if is_loading:
@@ -418,20 +294,9 @@
             child = getattr(self, "_previous_stack_child", self.PAGE_CONTENT)
             self.image_stack.set_visible_child_name(child)
 
-<<<<<<< HEAD
     def _on_about_activated(self, action, param):
         about = create_about_dialog(version=self.version)
         about.present(self.win)
-=======
-    def on_copy_button_clicked(self):
-        path = save_pixbuff_to_path(self.temp_dir, self.processed_pixbuf)
-        try:
-            copy_file_to_clipboard(path)
-            self._show_notification(_("Image copied to clipboard."))
-        except Exception as e:
-            self._show_notification(_("Failed to copy image to clipboard."))
-            print(f"Error copying processed image to clipboard: {e}")
->>>>>>> 2da9ffcd
 
     def _set_save_and_toggle_(self, enabled: bool):
         app = self.app
