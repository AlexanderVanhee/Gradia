# Copyright (C) 2025 Alexander Vanhee
#
# This program is free software: you can redistribute it and/or modify
# it under the terms of the GNU General Public License as published by
# the Free Software Foundation, either version 3 of the License, or
# (at your option) any later version.
#
# This program is distributed in the hope that it will be useful,
# but WITHOUT ANY WARRANTY; without even the implied warranty of
# MERCHANTABILITY or FITNESS FOR A PARTICULAR PURPOSE.  See the
# GNU General Public License for more details.
#
# You should have received a copy of the GNU General Public License
# along with this program.  If not, see <https://www.gnu.org/licenses/>.
#
# SPDX-License-Identifier: GPL-3.0-or-later

from gi.repository import Gtk, Gio, Adw, Gdk

<<<<<<< HEAD
def create_header_bar():
=======
def create_header_bar(save_btn_ref, on_open_clicked, on_save_clicked, on_copy_from_clicked, on_copy_to_clicked):
>>>>>>> 2da9ffcd
    header_bar = Adw.HeaderBar()

    # Open button
    open_btn = Gtk.Button.new_from_icon_name("document-open-symbolic")
    open_btn.get_style_context().add_class("flat")
    open_btn.set_tooltip_text(_("Open Image"))
<<<<<<< HEAD
    open_btn.set_action_name("app.open")
=======
    open_btn.connect("clicked", on_open_clicked)
>>>>>>> 2da9ffcd
    header_bar.pack_start(open_btn)

    # Copy from clipboard button
    copy_btn = Gtk.Button.new_from_icon_name("clipboard-symbolic")
    copy_btn.get_style_context().add_class("flat")
    copy_btn.set_tooltip_text(_("Paste from Clipboard"))
<<<<<<< HEAD
    copy_btn.set_action_name("app.paste")
=======
    copy_btn.connect("clicked", on_copy_from_clicked)
>>>>>>> 2da9ffcd
    header_bar.pack_start(copy_btn)

    # About menu button with popover menu
    about_menu_btn = Gtk.MenuButton(icon_name="open-menu-symbolic")
    about_menu_btn.get_style_context().add_class("flat")
    about_menu_btn.set_tooltip_text(_("Main Menu"))
    about_menu_btn.set_primary(True)

    menu = Gio.Menu()
    menu.append(_("Keyboard Shortcuts"), "app.shortcuts")
    menu.append(_("About Gradia"), "app.about")

    popover = Gtk.PopoverMenu()
    popover.set_menu_model(menu)
    about_menu_btn.set_popover(popover)
    header_bar.pack_end(about_menu_btn)

    # Save button with icon and label inside a box
    button_content = Adw.ButtonContent(
        icon_name="document-save-symbolic",
        # Translators: The prefixed underscore is used to indicate a mnemonic. Do NOT remove it.
        label=_("_Save Image"),
        use_underline=True
    )

    save_btn = Gtk.Button(child=button_content)
    save_btn.get_style_context().add_class("suggested-action")
    save_btn.set_action_name("app.save")
    save_btn.set_sensitive(False)

    # Copy to clipboard button (right)
    copy_right_btn = Gtk.Button.new_from_icon_name("edit-copy-symbolic")
    copy_right_btn.get_style_context().add_class("suggested-action")
    copy_right_btn.set_tooltip_text(_("Copy to Clipboard"))
    copy_right_btn.set_sensitive(False)
    copy_right_btn.set_action_name("app.copy")

    # Group the two buttons in a linked box
    right_buttons_box = Gtk.Box(orientation=Gtk.Orientation.HORIZONTAL, spacing=0)
    right_buttons_box.get_style_context().add_class("linked")
    right_buttons_box.append(save_btn)
    right_buttons_box.append(copy_right_btn)
    header_bar.pack_end(right_buttons_box)

    return header_bar

def create_image_stack():
    stack = Gtk.Stack.new()
    stack.set_vexpand(True)
    stack.set_hexpand(True)

    # Picture widget
    picture = Gtk.Picture.new()
    picture.set_content_fit(Gtk.ContentFit.CONTAIN)
    picture.set_can_shrink(True)
    stack.add_named(picture, "image")

<<<<<<< HEAD
    # Loading spinner
    spinner = Gtk.Spinner.new()
=======
    # Loading spinner inside centered box with margins
    spinner = Adw.Spinner.new()
    spinner.set_size_request(48, 48)
    spinner.set_vexpand(False)
    spinner.set_hexpand(False)

>>>>>>> 2da9ffcd
    spinner_box = Gtk.Box(
        orientation=Gtk.Orientation.VERTICAL,
        spacing=0,
        halign=Gtk.Align.CENTER,
        valign=Gtk.Align.CENTER,
        margin_top=20,
        margin_bottom=20,
        margin_start=20,
        margin_end=20,
    )
    spinner_box.append(spinner)
    stack.add_named(spinner_box, "loading")

    drop_target = Gtk.DropTarget.new(Gio.File, Gdk.DragAction.COPY)
    drop_target.set_preload(True)

    def on_file_dropped(target, value, x, y):
        app = Gio.Application.get_default()
        action = app.lookup_action("load-drop")
        if action:
            action.activate(None)

    drop_target.connect("drop", on_file_dropped)
    stack.add_controller(drop_target)

    # Status page with button child
    # Translators: The prefixed underscore is used to indicate a mnemonic. Do NOT remove it.
    open_status_btn = Gtk.Button.new_with_label(_("_Open Image…"))
    open_status_btn.set_use_underline(True)
    open_status_btn.set_halign(Gtk.Align.CENTER)
    style_context = open_status_btn.get_style_context()
    style_context.add_class("pill")
    style_context.add_class("text-button")
    style_context.add_class("suggested-action")
    open_status_btn.set_action_name("app.open")

    status_page = Adw.StatusPage.new()
    status_page.set_icon_name("image-x-generic-symbolic")
    status_page.set_title(_("No Image Loaded"))
    status_page.set_description(_("Drag and drop one here"))
    status_page.set_child(open_status_btn)

    stack.add_named(status_page, "empty")
    stack.set_visible_child_name("empty")

    return stack, picture, spinner

<<<<<<< HEAD

def create_image_options_group( on_padding_changed, on_aspect_ratio_changed, on_corner_radius_changed, on_shadow_strength_changed):
=======
def create_image_options_group(on_padding_changed, on_aspect_ratio_changed, on_corner_radius_changed, on_shadow_strength_changed):
>>>>>>> 2da9ffcd
    padding_group = Adw.PreferencesGroup(title=_("Image Options"))

    padding_adjustment = Gtk.Adjustment(value=5, lower=-25, upper=75, step_increment=5, page_increment=5)
    padding_row = Adw.SpinRow(title=_("Padding"), numeric=True, adjustment=padding_adjustment)
    padding_row.connect("output", on_padding_changed)
    padding_group.add(padding_row)

    corner_radius_adjustment = Gtk.Adjustment(value=2, lower=0, upper=50, step_increment=1, page_increment=1)
    corner_radius_row = Adw.SpinRow(title=_("Corner Radius"), numeric=True, adjustment=corner_radius_adjustment)
    corner_radius_row.connect("output", on_corner_radius_changed)
    padding_group.add(corner_radius_row)

    aspect_ratio_row = Adw.ActionRow(title=_("Aspect Ratio"))
    aspect_ratio_entry = Gtk.Entry(placeholder_text="16:9", valign=Gtk.Align.CENTER)
    aspect_ratio_entry.connect("changed", on_aspect_ratio_changed)
    aspect_ratio_row.add_suffix(aspect_ratio_entry)
    padding_group.add(aspect_ratio_row)

    shadow_strength_row = Adw.ActionRow(title=_("Shadow"))
    shadow_strength_scale = Gtk.Scale.new_with_range(
        orientation=Gtk.Orientation.HORIZONTAL,
        min=0,
        max=10,
        step=1
    )
    shadow_strength_scale.set_valign(Gtk.Align.CENTER)
    shadow_strength_scale.set_hexpand(True)
    shadow_strength_scale.set_draw_value(True)
    shadow_strength_scale.set_value_pos(Gtk.PositionType.RIGHT)
    shadow_strength_scale.connect("value-changed", on_shadow_strength_changed)
    shadow_strength_row.add_suffix(shadow_strength_scale)
    shadow_strength_row.set_activatable_widget(shadow_strength_scale)
    padding_group.add(shadow_strength_row)

    return padding_group, padding_row, aspect_ratio_entry

def create_file_info_group():
    file_info_group = Adw.PreferencesGroup(title="Current File")

    filename_row = Adw.ActionRow(title=_("Name"), subtitle=_("No file loaded"))
    location_row = Adw.ActionRow(title=_("Location"), subtitle=_("No file loaded"))
    processed_size_row = Adw.ActionRow(title=_("Modified image size"), subtitle="N/A")

    file_info_group.add(filename_row)
    file_info_group.add(location_row)
    file_info_group.add(processed_size_row)

    return file_info_group, filename_row, location_row, processed_size_row


def create_sidebar_ui(gradient_selector_widget, on_padding_changed, on_corner_radius_changed, text_selector_widget, on_aspect_ratio_changed, on_shadow_strength_changed):

    sidebar_box = Gtk.Box(orientation=Gtk.Orientation.VERTICAL, spacing=0)
    settings_scroll = Gtk.ScrolledWindow(vexpand=True)
    controls_box = Gtk.Box(orientation=Gtk.Orientation.VERTICAL, spacing=20,
                           margin_start=16, margin_end=16, margin_top=16, margin_bottom=16)

    controls_box.append(gradient_selector_widget)
    # Add grouped UI elements
    padding_group, padding_row, aspect_ratio_entry = create_image_options_group(
        on_padding_changed, on_aspect_ratio_changed, on_corner_radius_changed, on_shadow_strength_changed)
    controls_box.append(padding_group)

    controls_box.append(text_selector_widget)

    file_info_group, filename_row, location_row, processed_size_row = create_file_info_group()
    controls_box.append(file_info_group)

    settings_scroll.set_child(controls_box)
    sidebar_box.append(settings_scroll)

    return {
        'sidebar': sidebar_box,
        'filename_row': filename_row,
        'location_row': location_row,
        'processed_size_row': processed_size_row,
        'padding_row': padding_row,
        'aspect_ratio_entry': aspect_ratio_entry,
    }

def create_about_dialog(version):
    about = Adw.AboutDialog(
        application_name="Gradia",
        version=version,
        comments=_("Make your images ready for the world"),
        website="https://github.com/AlexanderVanhee/Gradia",
        issue_url="https://github.com/AlexanderVanhee/Gradia/issues",
        developer_name="Alexander Vanhee",
        developers=[
            "Alexander Vanhee https://github.com/AlexanderVanhee",
            "tfuxu https://github.com/tfuxu",
        ],
        application_icon="be.alexandervanhee.gradia",
        # Translators: This is a place to put your credits (formats: "Name https://example.com" or "Name <email@example.com>", no quotes) and is not meant to be translated literally.
        translator_credits=_("translator-credits"),
        copyright="Copyright © 2025 Alexander Vanhee",
        license_type=Gtk.License.GPL_3_0
    )

    return about

def create_shortcuts_dialog(parent=None):
    SHORTCUT_GROUPS = [
        {
            "title": _("File Actions"),
            "shortcuts": [
<<<<<<< HEAD
                (_("Open file"), "<Ctrl>O"),
                (_("Save to file"), "<Ctrl>S"),
                (_("Copy modified image to clipboard"), "<Ctrl>C"),
                (_("Paste from clipboard"), "<Ctrl>V"),
=======
                (_("Open File"), "<Ctrl>O"),
                (_("Save to File"), "<Ctrl>S"),
                (_("Copy Image to Clipboard"), "<Ctrl>C"),
                (_("Paste From Clipboard"), "<Ctrl>V"),
>>>>>>> 2da9ffcd
            ]
        },
        {
            "title": _("General"),
            "shortcuts": [
<<<<<<< HEAD
                (_("Keyboard shortcuts"), "<Ctrl>question"),
=======
                (_("Keyboard Shortcuts"), "<Ctrl>question"),
>>>>>>> 2da9ffcd
            ]
        }
    ]

    dialog = Gtk.ShortcutsWindow(transient_for=parent, modal=True)
    section = Gtk.ShortcutsSection()

    for group_data in SHORTCUT_GROUPS:
        group = Gtk.ShortcutsGroup(title=group_data["title"], visible=True)
        for title, accel in group_data["shortcuts"]:
            group.add_shortcut(Gtk.ShortcutsShortcut(
                title=title,
                accelerator=accel
            ))
        section.add_group(group)

    dialog.add_section(section)
    dialog.connect("close-request", lambda dialog: dialog.destroy())

    return dialog<|MERGE_RESOLUTION|>--- conflicted
+++ resolved
@@ -17,33 +17,21 @@
 
 from gi.repository import Gtk, Gio, Adw, Gdk
 
-<<<<<<< HEAD
 def create_header_bar():
-=======
-def create_header_bar(save_btn_ref, on_open_clicked, on_save_clicked, on_copy_from_clicked, on_copy_to_clicked):
->>>>>>> 2da9ffcd
     header_bar = Adw.HeaderBar()
 
     # Open button
     open_btn = Gtk.Button.new_from_icon_name("document-open-symbolic")
     open_btn.get_style_context().add_class("flat")
     open_btn.set_tooltip_text(_("Open Image"))
-<<<<<<< HEAD
     open_btn.set_action_name("app.open")
-=======
-    open_btn.connect("clicked", on_open_clicked)
->>>>>>> 2da9ffcd
     header_bar.pack_start(open_btn)
 
     # Copy from clipboard button
     copy_btn = Gtk.Button.new_from_icon_name("clipboard-symbolic")
     copy_btn.get_style_context().add_class("flat")
     copy_btn.set_tooltip_text(_("Paste from Clipboard"))
-<<<<<<< HEAD
     copy_btn.set_action_name("app.paste")
-=======
-    copy_btn.connect("clicked", on_copy_from_clicked)
->>>>>>> 2da9ffcd
     header_bar.pack_start(copy_btn)
 
     # About menu button with popover menu
@@ -101,17 +89,12 @@
     picture.set_can_shrink(True)
     stack.add_named(picture, "image")
 
-<<<<<<< HEAD
-    # Loading spinner
-    spinner = Gtk.Spinner.new()
-=======
     # Loading spinner inside centered box with margins
     spinner = Adw.Spinner.new()
     spinner.set_size_request(48, 48)
     spinner.set_vexpand(False)
     spinner.set_hexpand(False)
 
->>>>>>> 2da9ffcd
     spinner_box = Gtk.Box(
         orientation=Gtk.Orientation.VERTICAL,
         spacing=0,
@@ -159,12 +142,7 @@
 
     return stack, picture, spinner
 
-<<<<<<< HEAD
-
-def create_image_options_group( on_padding_changed, on_aspect_ratio_changed, on_corner_radius_changed, on_shadow_strength_changed):
-=======
 def create_image_options_group(on_padding_changed, on_aspect_ratio_changed, on_corner_radius_changed, on_shadow_strength_changed):
->>>>>>> 2da9ffcd
     padding_group = Adw.PreferencesGroup(title=_("Image Options"))
 
     padding_adjustment = Gtk.Adjustment(value=5, lower=-25, upper=75, step_increment=5, page_increment=5)
@@ -271,27 +249,16 @@
         {
             "title": _("File Actions"),
             "shortcuts": [
-<<<<<<< HEAD
-                (_("Open file"), "<Ctrl>O"),
-                (_("Save to file"), "<Ctrl>S"),
-                (_("Copy modified image to clipboard"), "<Ctrl>C"),
-                (_("Paste from clipboard"), "<Ctrl>V"),
-=======
                 (_("Open File"), "<Ctrl>O"),
                 (_("Save to File"), "<Ctrl>S"),
                 (_("Copy Image to Clipboard"), "<Ctrl>C"),
                 (_("Paste From Clipboard"), "<Ctrl>V"),
->>>>>>> 2da9ffcd
             ]
         },
         {
             "title": _("General"),
             "shortcuts": [
-<<<<<<< HEAD
-                (_("Keyboard shortcuts"), "<Ctrl>question"),
-=======
                 (_("Keyboard Shortcuts"), "<Ctrl>question"),
->>>>>>> 2da9ffcd
             ]
         }
     ]
