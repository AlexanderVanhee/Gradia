# Copyright (C) 2025 Alexander Vanhee, tfuxu
#
# This program is free software: you can redistribute it and/or modify
# it under the terms of the GNU General Public License as published by
# the Free Software Foundation, either version 3 of the License, or
# (at your option) any later version.
#
# This program is distributed in the hope that it will be useful,
# but WITHOUT ANY WARRANTY; without even the implied warranty of
# MERCHANTABILITY or FITNESS FOR A PARTICULAR PURPOSE.  See the
# GNU General Public License for more details.
#
# You should have received a copy of the GNU General Public License
# along with this program.  If not, see <https://www.gnu.org/licenses/>.
#
# SPDX-License-Identifier: GPL-3.0-or-later

from collections.abc import Callable
import os
import threading
from typing import Any, Optional

from gi.repository import Adw, GLib, GObject, Gdk, Gio, Gtk, Xdp

from gradia.clipboard import *
from gradia.graphics.background import Background
from gradia.graphics.gradient import GradientBackground
from gradia.graphics.image import ImageBackground
from gradia.graphics.image_processor import ImageProcessor
from gradia.graphics.solid import SolidBackground
from gradia.overlay.drawing_actions import DrawingMode
from gradia.ui.background_selector import BackgroundSelector
from gradia.ui.image_exporters import ExportManager
from gradia.ui.image_loaders import ImportManager
from gradia.ui.image_sidebar import ImageSidebar
from gradia.ui.ui_parts import *
from gradia.ui.welcome_page import WelcomePage
from gradia.utils.aspect_ratio import *
<<<<<<< HEAD
from gradia.ui.settings_window import SettingsWindow
from gradia.backend.settings import Settings

=======
from gradia.constants import rootdir  # pyright: ignore
>>>>>>> 1d545b37


@Gtk.Template(resource_path=f"{rootdir}/ui/main_window.ui")
class GradiaMainWindow(Adw.ApplicationWindow):
    __gtype_name__ = 'GradiaMainWindow'

    SIDEBAR_WIDTH: int = 300

    PAGE_IMAGE: str = "image"
    PAGE_LOADING: str = "loading"

    TEMP_PROCESSED_FILENAME: str = "processed.png"

    toast_overlay: Adw.ToastOverlay = Gtk.Template.Child()
    toolbar_view: Adw.ToolbarView = Gtk.Template.Child()

    welcome_content: WelcomePage = Gtk.Template.Child()

    main_stack: Gtk.Stack = Gtk.Template.Child()
    main_box: Gtk.Box = Gtk.Template.Child()

    def __init__(
        self,
        temp_dir: str,
        version: str,
        init_screenshot_mode: Optional[Xdp.ScreenshotFlags],
        file_path: Optional[str] = None,
        **kwargs
    ) -> None:
        super().__init__(**kwargs)

        self.app: Adw.Application = kwargs['application']
        self.temp_dir: str = temp_dir
        self.version: str = version
        self.file_path: Optional[str] = file_path
        self.image_path: Optional[str] = None
        self.processed_path: Optional[str] = None
        self.processed_pixbuf: Optional[Gdk.Pixbuf] = None

        self.export_manager: ExportManager = ExportManager(self, temp_dir)
        self.import_manager: ImportManager = ImportManager(self, temp_dir, self.app)

        self.background_selector: BackgroundSelector = BackgroundSelector(
            gradient=GradientBackground(),
            solid=SolidBackground(),
            image=ImageBackground(),
            callback=self._on_background_changed,
            window=self
        )

        self.processor: ImageProcessor = ImageProcessor(
            padding=5,
            background=self.background_selector.get_current_background()
        )

        if init_screenshot_mode is not None:
            def screenshot_error_callback(_error_message: str) -> None:
                 self.app.quit()

            def screenshot_success_callback() -> None:
                self.show()

            self.import_manager.take_screenshot(
                init_screenshot_mode,
                screenshot_error_callback,
                screenshot_success_callback
            )

        self._setup_actions()
        self._setup_image_stack()
        self._setup_sidebar()
        self._setup()

        if self.file_path:
            self.import_manager.load_from_file(self.file_path)

    def _setup_actions(self) -> None:
        self.create_action("shortcuts", self._on_shortcuts_activated)
        self.create_action("about", self._on_about_activated)
        self.create_action('quit', lambda *_: self.app.quit(), ['<primary>q'])
        self.create_action("shortcuts", self._on_shortcuts_activated,  ['<primary>question'])

        self.create_action("open", lambda *_: self.import_manager.open_file_dialog(), ["<Primary>o"])
        self.create_action("load-drop", self.import_manager._on_drop_action, vt="s")
        self.create_action("paste", lambda *_: self.import_manager.load_from_clipboard(), ["<Primary>v"])
        self.create_action("screenshot", lambda *_: self.import_manager.take_screenshot(), ["<Primary>a"])
        self.create_action("open-path", lambda action, param: self.import_manager.load_from_file(param.get_string()), vt="s")

        self.create_action(
            "open-path-with-gradient",
            lambda action, param: (
                self.import_manager.load_from_file(param.unpack()[0]),
                setattr(self.processor, 'background', GradientBackground.fromIndex(param.unpack()[1]))
            ),
            vt="(si)"
        )

        self.create_action("save", lambda *_: self.export_manager.save_to_file(), ["<Primary>s"], enabled=False)
        self.create_action("copy", lambda *_: self.export_manager.copy_to_clipboard(), ["<Primary>c"], enabled=False)

        self.create_action("quit", lambda *_: self.close(), ["<Primary>q"])

        self.create_action("undo", lambda *_: self.drawing_overlay.undo(), ["<Primary>z"])
        self.create_action("redo", lambda *_: self.drawing_overlay.redo(), ["<Primary><Shift>z"])
        self.create_action("clear", lambda *_: self.drawing_overlay.clear_drawing())
        self.create_action("draw-mode", lambda action, param: self.drawing_overlay.set_drawing_mode(DrawingMode(param.get_string())), vt="s")

        self.create_action("pen-color", lambda action, param: self._set_pen_color_from_string(param.get_string()), vt="s")
        self.create_action("fill-color", lambda action, param: self._set_fill_color_from_string(param.get_string()), vt="s")
        self.create_action("highlighter-color", lambda action, param: self._set_highlighter_color_from_string(param.get_string()), vt="s")
        self.create_action("del-selected", lambda *_: self.drawing_overlay.remove_selected_action(), ["<Primary>x", "Delete"])
        self.create_action("font", lambda action, param: self.drawing_overlay.set_font_family(param.get_string()), vt="s")
        self.create_action("pen-size", lambda action, param: self.drawing_overlay.set_pen_size(param.get_double()), vt="d")
        self.create_action("number-radius", lambda action, param: self.drawing_overlay.set_number_radius(param.get_double()), vt="d")

        self.create_action("delete-screenshots", lambda *_: self._create_delete_screenshots_dialog(), enabled=False)
        self.create_action("settings", self._on_settings_activated, ['<primary>comma'])
        self.create_action("toggle-utility-pane", self._on_toggle_utility_pane_activated, ['F9'])

        self.create_action("set-screenshot-folder",  lambda action, param: self.set_screenshot_subfolder(param.get_string()), vt="s")

<<<<<<< HEAD
        self.file_path = file_path

        if init_screenshot_mode is not None:
            def screenshot_error_callback(error_message: str) -> None:
                 self.app.quit()

            def screenshot_success_callback() -> None:
                self.show()

            self.import_manager.take_screenshot(
                init_screenshot_mode,
                screenshot_error_callback,
                screenshot_success_callback
            )
        self.app.connect("shutdown", self._on_app_shutdown)


    def _on_app_shutdown(self, app: Adw.Application) -> None:
        if (Settings().delete_screenshots_on_close):
            self.import_manager.delete_screenshots()

    def create_action(
        self,
        name: str,
        callback: Callable[..., Any],
        shortcuts: Optional[list[str]] = None,
        enabled: bool = True,
        vt: Optional[str] = None
    ) -> None:
        variant_type = GLib.VariantType.new(vt) if vt is not None else None

        action: Gio.SimpleAction = Gio.SimpleAction.new(name, variant_type)
        action.connect("activate", callback)
        action.set_enabled(enabled)
        self.app.add_action(action)

        if shortcuts:
            self.app.set_accels_for_action(f"app.{name}", shortcuts)

    def _update_and_process(
        self,
        obj: Any,
        attr: str,
        transform: Callable[[Any], Any] = lambda x: x,
        assign_to: Optional[str] = None
    ) -> Callable[[Any], None]:
        def handler(widget: Any) -> None:
            value = transform(widget)
            setattr(obj, attr, value)

            if assign_to:
                setattr(self.processor, assign_to, obj)

            self._trigger_processing()

        return handler

    def build_ui(self) -> None:
        self._setup_window()
        self._setup_toolbar()
        self._setup_image_stack()
        self._setup_sidebar()
        self._setup_main_layout()

        if self.file_path:
            self.import_manager.load_from_file(self.file_path)

    def _setup_window(self) -> None:
        self.set_title("Gradia")
        self.set_default_size(self.DEFAULT_WINDOW_WIDTH, self.DEFAULT_WINDOW_HEIGHT)
        self.toast_overlay: Adw.ToastOverlay = Adw.ToastOverlay()
        self.set_content(self.toast_overlay)

    def _setup_toolbar(self) -> None:
        self.toolbar_view: Adw.ToolbarView = Adw.ToolbarView()
        self.toolbar_view.set_top_bar_style(Adw.ToolbarStyle.FLAT)
=======
    """
    Setup Methods
    """
>>>>>>> 1d545b37

    def _setup_image_stack(self) -> None:
        stack_info = create_image_stack()
        self.image_stack: Gtk.Stack = stack_info[0]
        self.picture: Gtk.Picture = stack_info[1]
        self.spinner: Gtk.Widget = stack_info[2]
        self.drawing_overlay = stack_info[3]
        self.controls_overlay = stack_info[4]
        self.stack_box = stack_info[5]

    def _setup_sidebar(self) -> None:
        self.sidebar = ImageSidebar(
            background_selector_widget=self.background_selector,
            on_padding_changed=self.on_padding_changed,
            on_corner_radius_changed=self.on_corner_radius_changed,
            on_aspect_ratio_changed=self.on_aspect_ratio_changed,
            on_shadow_strength_changed=self.on_shadow_strength_changed
        )

        self.sidebar.set_size_request(self.SIDEBAR_WIDTH, -1)
        self.sidebar.set_visible(False)

<<<<<<< HEAD
    def _setup_main_layout(self) -> None:
        self.top_stack: Gtk.Stack = Gtk.Stack.new()
        self.top_stack.set_transition_type(Gtk.StackTransitionType.CROSSFADE)
        self.top_stack.set_transition_duration(200)

        self.welcome_page = WelcomePage()
        self.top_stack.add_named(self.welcome_page, "empty")

        self.split_view: Gtk.Box = Adw.OverlaySplitView()
        self.split_view.set_vexpand(True)

        self.split_view.set_sidebar(self.sidebar)
        self.split_view.set_content(self.stack_box)
=======
    def _setup(self) -> None:
        self.main_box.append(self.sidebar)
        self.main_box.append(self.stack_box)
>>>>>>> 1d545b37

        self.image_stack.set_hexpand(True)
        self.sidebar.set_hexpand(False)

<<<<<<< HEAD
        self.top_stack.add_named(self.split_view, "main")

        self.toolbar_view.set_content(self.top_stack)
        self.toast_overlay.set_child(self.toolbar_view)

    def show(self) -> None:
        self.present()

    def _start_processing(self) -> None:
        self.toolbar_view.set_top_bar_style(Adw.ToolbarStyle.RAISED)

        self.image_stack.get_style_context().add_class("view")
        self._show_loading_state()
        self.process_image()
        self._set_save_and_toggle(True)

    def _show_loading_state(self) -> None:
        self.top_stack.set_visible_child_name("main")
        self.image_stack.set_visible_child_name(self.PAGE_LOADING)

    def _hide_loading_state(self) -> None:
        self.image_stack.set_visible_child_name(self.PAGE_IMAGE)

    def _update_sidebar_file_info(self, filename: str, location: str) -> None:
        self.sidebar.filename_row.set_subtitle(filename)
        self.sidebar.location_row.set_subtitle(location)
        self.sidebar.set_visible(True)
=======
    """
    Callbacks
    """
>>>>>>> 1d545b37

    def _on_background_changed(self, updated_background: Background) -> None:
        self.processor.background = updated_background
        self._trigger_processing()

    def on_padding_changed(self, row: Adw.SpinRow) -> None:
        setattr(self.processor, "padding", int(row.get_value()))
        self._trigger_processing()

    def on_corner_radius_changed(self, row: Adw.SpinRow) -> None:
        setattr(self.processor, "corner_radius", int(row.get_value()))
        self._trigger_processing()

    def on_aspect_ratio_changed(self, entry: Gtk.Entry) -> None:
        text: str = entry.get_text().strip()
        try:
            ratio: Optional[float] = parse_aspect_ratio(text)
            if ratio is None:
                self.processor.aspect_ratio = None
                self._trigger_processing()
                return

            if not check_aspect_ratio_bounds(ratio):
                raise ValueError(f"Aspect ratio must be between 0.2 and 5 (got {ratio})")

            self.processor.aspect_ratio = ratio
            self._trigger_processing()

        except Exception as e:
            print(f"Invalid aspect ratio: {text} ({e})")

    def on_shadow_strength_changed(self, strength: Gtk.Scale) -> None:
        self.processor.shadow_strength = strength.get_value()
        self._trigger_processing()

    def _on_about_activated(self, _action: Gio.SimpleAction, _param: GObject.ParamSpec) -> None:
        about = create_about_dialog(version=self.version)
        about.present(self)

    def _on_shortcuts_activated(self, _action: Gio.SimpleAction, _param: GObject.ParamSpec) -> None:
        shortcuts = create_shortcuts_dialog(self)
        shortcuts.connect("close-request", self._on_shortcuts_closed)
        shortcuts.present()

    def _on_shortcuts_closed(self, dialog: Adw.Window) -> bool:
        dialog.hide()
        return True

    """
    Public Methods
    """

    def create_action(
        self,
        name: str,
        callback: Callable[..., Any],
        shortcuts: Optional[list[str]] = None,
        enabled: bool = True,
        vt: Optional[str] = None
    ) -> None:
        variant_type = GLib.VariantType.new(vt) if vt is not None else None

        action: Gio.SimpleAction = Gio.SimpleAction.new(name, variant_type)
        action.connect("activate", callback)
        action.set_enabled(enabled)
        self.app.add_action(action)

        if shortcuts:
            self.app.set_accels_for_action(f"app.{name}", shortcuts)

    def show(self) -> None:
        self.present()

    def process_image(self) -> None:
        if not self.image_path:
            return

        threading.Thread(target=self._process_in_background, daemon=True).start()

    """
    Private Methods
    """

    def _update_and_process(
        self,
        obj: Any,
        attr: str,
        transform: Callable[[Any], Any] = lambda x: x,
        assign_to: Optional[str] = None
    ) -> Callable[[Any], None]:
        def handler(widget: Any) -> None:
            value = transform(widget)
            setattr(obj, attr, value)

            if assign_to:
                setattr(self.processor, assign_to, obj)

            self._trigger_processing()

        return handler

    def _start_processing(self) -> None:
        self.toolbar_view.set_top_bar_style(Adw.ToolbarStyle.RAISED)

        self.image_stack.get_style_context().add_class("view")
        self._show_loading_state()
        self.process_image()
        self._set_save_and_toggle(True)

    def _show_loading_state(self) -> None:
        self.main_stack.set_visible_child_name("main")
        self.image_stack.set_visible_child_name(self.PAGE_LOADING)

    def _hide_loading_state(self) -> None:
        self.image_stack.set_visible_child_name(self.PAGE_IMAGE)

    def _update_sidebar_file_info(self, filename: str, location: str) -> None:
        self.sidebar.filename_row.set_subtitle(filename)
        self.sidebar.location_row.set_subtitle(location)
        self.sidebar.set_visible(True)

    def _parse_rgba(self, color_string: str) -> list[float]:
        return list(map(float, color_string.split(',')))

    def _set_pen_color_from_string(self, color_string: str) -> None:
        self.drawing_overlay.set_pen_color(*self._parse_rgba(color_string))

    def _set_fill_color_from_string(self, color_string: str) -> None:
        self.drawing_overlay.set_fill_color(*self._parse_rgba(color_string))

    def _set_highlighter_color_from_string(self, color_string: str) -> None:
        self.drawing_overlay.set_highlighter_color(*self._parse_rgba(color_string))

    def _trigger_processing(self) -> None:
        if self.image_path:
            self.process_image()

    def _process_in_background(self) -> None:
        try:
            if self.image_path is not None:
                self.processor.set_image_path(self.image_path)
                pixbuf: Gdk.Pixbuf = self.processor.process()
                self.processed_pixbuf = pixbuf
                self.processed_path = os.path.join(self.temp_dir, self.TEMP_PROCESSED_FILENAME)
                pixbuf.savev(self.processed_path, "png", [], [])
            else:
                print("No image path set for processing.")

            GLib.idle_add(self._update_image_preview, priority=GLib.PRIORITY_DEFAULT)  # pyright: ignore
        except Exception as e:
            print(f"Error processing image: {e}")

    def _update_image_preview(self) -> bool:
        if self.processed_pixbuf:
            paintable: Gdk.Paintable = Gdk.Texture.new_for_pixbuf(self.processed_pixbuf)
            self.picture.set_paintable(paintable)
            self._update_processed_image_size()
            self._hide_loading_state()
        return False

    def _update_processed_image_size(self) -> None:
        try:
            if self.processed_pixbuf:
                width: int = self.processed_pixbuf.get_width()
                height: int = self.processed_pixbuf.get_height()
                size_str: str = f"{width}×{height}"
                self.sidebar.processed_size_row.set_subtitle(size_str)
            else:
                self.sidebar.processed_size_row.set_subtitle(_("Unknown"))
        except Exception as e:
            self.sidebar.processed_size_row.set_subtitle(_("Error"))
            print(f"Error getting processed image size: {e}")

    def _show_notification(self, message: str) -> None:
        if self.toast_overlay:
            toast: Adw.Toast = Adw.Toast.new(message)
            self.toast_overlay.add_toast(toast)

    def _set_loading_state(self, is_loading: bool) -> None:
        if is_loading:
            self._show_loading_state()
        else:
            child: str = getattr(self, "_previous_stack_child", self.PAGE_IMAGE)
            self.image_stack.set_visible_child_name(child)

    def _set_save_and_toggle(self, enabled: bool) -> None:
        for action_name in ["save", "copy"]:
            action = self.app.lookup_action(action_name)
            if action:
                action.set_enabled(enabled)

    def _create_delete_screenshots_dialog(self) -> None:
        screenshot_uris = self.import_manager.get_screenshot_uris()
        if not screenshot_uris:
            self._show_notification(_("No screenshots to delete"))
            return

        filenames = [
            GLib.filename_display_basename(
                GLib.uri_parse(uri, GLib.UriFlags.NONE).get_path()
            )
            for uri in screenshot_uris
        ]

        file_list = Gtk.ListBox()
        file_list.set_selection_mode(Gtk.SelectionMode.NONE)
        file_list.add_css_class("boxed-list")

        for filename in filenames:
            row = Adw.ActionRow()
            label = Gtk.Label(label=filename, xalign=0)
            label.set_wrap(True)
            label.set_margin_top(6)
            label.set_margin_bottom(6)
            label.set_margin_start(12)
            label.set_margin_end(12)
            row.set_child(label)
            file_list.append(row)

        count = len(screenshot_uris)
        if count == 1:
            heading = _("Trash Screenshot?")
            body = _("Are you sure you want to trash the following file?")
        else:
            heading = _("Trash Screenshots?")
            body = _("Are you sure you want to trash the following files?")

        dialog = Adw.AlertDialog(
            heading=heading,
            body=body,
            close_response="cancel"
        )

        dialog.set_extra_child(file_list)
        dialog.add_response("cancel", _("Cancel"))
        dialog.add_response("delete", _("Trash"))
        dialog.set_response_appearance("delete", Adw.ResponseAppearance.DESTRUCTIVE)

        def on_response(dialog: Adw.AlertDialog, task: Gio.Task) -> None:
            response = dialog.choose_finish(task)
            if response == "delete":
                self.import_manager.delete_screenshots()
                if count == 1:
                    self._show_notification(_("Screenshot moved to trash"))
                else:
                    self._show_notification(_("Screenshots moved to trash"))

<<<<<<< HEAD
        dialog.choose(self, None, on_response)

    def _on_settings_activated(self, action: Gio.SimpleAction, param) -> None:
        settings_window = SettingsWindow(self)
        settings_window.present()

    def set_screenshot_subfolder(self, subfolder) -> None:
        Settings().screenshot_subfolder = subfolder
        self.welcome_page.refresh_recent_picker()

    def _on_toggle_utility_pane_activated(self, action: Gio.SimpleAction, param) -> None:
        self.split_view.set_show_sidebar(not self.split_view.get_show_sidebar())
=======
        dialog.choose(self, None, on_response)
>>>>>>> 1d545b37
<|MERGE_RESOLUTION|>--- conflicted
+++ resolved
@@ -36,13 +36,10 @@
 from gradia.ui.ui_parts import *
 from gradia.ui.welcome_page import WelcomePage
 from gradia.utils.aspect_ratio import *
-<<<<<<< HEAD
 from gradia.ui.settings_window import SettingsWindow
 from gradia.backend.settings import Settings
 
-=======
 from gradia.constants import rootdir  # pyright: ignore
->>>>>>> 1d545b37
 
 
 @Gtk.Template(resource_path=f"{rootdir}/ui/main_window.ui")
@@ -164,88 +161,9 @@
 
         self.create_action("set-screenshot-folder",  lambda action, param: self.set_screenshot_subfolder(param.get_string()), vt="s")
 
-<<<<<<< HEAD
-        self.file_path = file_path
-
-        if init_screenshot_mode is not None:
-            def screenshot_error_callback(error_message: str) -> None:
-                 self.app.quit()
-
-            def screenshot_success_callback() -> None:
-                self.show()
-
-            self.import_manager.take_screenshot(
-                init_screenshot_mode,
-                screenshot_error_callback,
-                screenshot_success_callback
-            )
-        self.app.connect("shutdown", self._on_app_shutdown)
-
-
-    def _on_app_shutdown(self, app: Adw.Application) -> None:
-        if (Settings().delete_screenshots_on_close):
-            self.import_manager.delete_screenshots()
-
-    def create_action(
-        self,
-        name: str,
-        callback: Callable[..., Any],
-        shortcuts: Optional[list[str]] = None,
-        enabled: bool = True,
-        vt: Optional[str] = None
-    ) -> None:
-        variant_type = GLib.VariantType.new(vt) if vt is not None else None
-
-        action: Gio.SimpleAction = Gio.SimpleAction.new(name, variant_type)
-        action.connect("activate", callback)
-        action.set_enabled(enabled)
-        self.app.add_action(action)
-
-        if shortcuts:
-            self.app.set_accels_for_action(f"app.{name}", shortcuts)
-
-    def _update_and_process(
-        self,
-        obj: Any,
-        attr: str,
-        transform: Callable[[Any], Any] = lambda x: x,
-        assign_to: Optional[str] = None
-    ) -> Callable[[Any], None]:
-        def handler(widget: Any) -> None:
-            value = transform(widget)
-            setattr(obj, attr, value)
-
-            if assign_to:
-                setattr(self.processor, assign_to, obj)
-
-            self._trigger_processing()
-
-        return handler
-
-    def build_ui(self) -> None:
-        self._setup_window()
-        self._setup_toolbar()
-        self._setup_image_stack()
-        self._setup_sidebar()
-        self._setup_main_layout()
-
-        if self.file_path:
-            self.import_manager.load_from_file(self.file_path)
-
-    def _setup_window(self) -> None:
-        self.set_title("Gradia")
-        self.set_default_size(self.DEFAULT_WINDOW_WIDTH, self.DEFAULT_WINDOW_HEIGHT)
-        self.toast_overlay: Adw.ToastOverlay = Adw.ToastOverlay()
-        self.set_content(self.toast_overlay)
-
-    def _setup_toolbar(self) -> None:
-        self.toolbar_view: Adw.ToolbarView = Adw.ToolbarView()
-        self.toolbar_view.set_top_bar_style(Adw.ToolbarStyle.FLAT)
-=======
     """
     Setup Methods
     """
->>>>>>> 1d545b37
 
     def _setup_image_stack(self) -> None:
         stack_info = create_image_stack()
@@ -268,7 +186,6 @@
         self.sidebar.set_size_request(self.SIDEBAR_WIDTH, -1)
         self.sidebar.set_visible(False)
 
-<<<<<<< HEAD
     def _setup_main_layout(self) -> None:
         self.top_stack: Gtk.Stack = Gtk.Stack.new()
         self.top_stack.set_transition_type(Gtk.StackTransitionType.CROSSFADE)
@@ -282,16 +199,10 @@
 
         self.split_view.set_sidebar(self.sidebar)
         self.split_view.set_content(self.stack_box)
-=======
-    def _setup(self) -> None:
-        self.main_box.append(self.sidebar)
-        self.main_box.append(self.stack_box)
->>>>>>> 1d545b37
 
         self.image_stack.set_hexpand(True)
         self.sidebar.set_hexpand(False)
 
-<<<<<<< HEAD
         self.top_stack.add_named(self.split_view, "main")
 
         self.toolbar_view.set_content(self.top_stack)
@@ -319,11 +230,6 @@
         self.sidebar.filename_row.set_subtitle(filename)
         self.sidebar.location_row.set_subtitle(location)
         self.sidebar.set_visible(True)
-=======
-    """
-    Callbacks
-    """
->>>>>>> 1d545b37
 
     def _on_background_changed(self, updated_background: Background) -> None:
         self.processor.background = updated_background
@@ -571,7 +477,6 @@
                 else:
                     self._show_notification(_("Screenshots moved to trash"))
 
-<<<<<<< HEAD
         dialog.choose(self, None, on_response)
 
     def _on_settings_activated(self, action: Gio.SimpleAction, param) -> None:
@@ -583,7 +488,4 @@
         self.welcome_page.refresh_recent_picker()
 
     def _on_toggle_utility_pane_activated(self, action: Gio.SimpleAction, param) -> None:
-        self.split_view.set_show_sidebar(not self.split_view.get_show_sidebar())
-=======
-        dialog.choose(self, None, on_response)
->>>>>>> 1d545b37
+        self.split_view.set_show_sidebar(not self.split_view.get_show_sidebar())