# Copyright (C) 2025 Alexander Vanhee
#
# This program is free software: you can redistribute it and/or modify
# it under the terms of the GNU General Public License as published by
# the Free Software Foundation, either version 3 of the License, or
# (at your option) any later version.
#
# This program is distributed in the hope that it will be useful,
# but WITHOUT ANY WARRANTY; without even the implied warranty of
# MERCHANTABILITY or FITNESS FOR A PARTICULAR PURPOSE.  See the
# GNU General Public License for more details.
#
# You should have received a copy of the GNU General Public License
# along with this program.  If not, see <https://www.gnu.org/licenses/>.
#
# SPDX-License-Identifier: GPL-3.0-or-later

from typing import Optional
from gi.repository import Gtk, Gio, Adw, Gdk, GLib

from gradia.overlay.drawing_overlay import DrawingOverlay
from gradia.overlay.transparency_overlay import TransparencyBackground
from gradia.ui.recent_picker import RecentPicker

<<<<<<< HEAD

@Gtk.Template(resource_path="/be/alexandervanhee/gradia/ui/home_bar.ui")
class HomeBar(Adw.Bin):
    __gtype_name__ = "HomeBar"
    def __init__(self):
        super().__init__()


=======
>>>>>>> e1e2a9b7
@Gtk.Template(resource_path="/be/alexandervanhee/gradia/ui/controls_overlay.ui")
class ControlsOverlay(Gtk.Box):
    __gtype_name__ = "ControlsOverlay"

    delete_revealer = Gtk.Template.Child()

    def __init__(self):
        super().__init__()

    def set_delete_visible(self, show: bool):
        self.delete_revealer.set_reveal_child(show)


def create_image_stack() -> tuple[Gtk.Stack, Gtk.Picture, Adw.Spinner, 'DrawingOverlay', 'ControlsOverlay', Gtk.Overlay]:
    stack = Gtk.Stack.new()
    stack.set_vexpand(True)
    stack.set_hexpand(True)
    stack.set_transition_type(Gtk.StackTransitionType.CROSSFADE)
    stack.set_transition_duration(200)

    picture = create_picture_widget()

    transparency_background = TransparencyBackground()
    transparency_background.set_hexpand(True)
    transparency_background.set_vexpand(True)
    transparency_background.set_picture_reference(picture)

    image_overlay = Gtk.Overlay()
    image_overlay.set_child(transparency_background)
    image_overlay.add_overlay(picture)

    drawing_overlay = create_drawing_overlay(picture)

    overlay, controls_overlay = create_image_overlay(image_overlay, drawing_overlay)

    drawing_overlay.set_controls_overlay(controls_overlay)

    stack.add_named(overlay, "image")

    spinner_box, spinner = create_spinner_widget()
    stack.add_named(spinner_box, "loading")
    stack.set_visible_child_name("loading")

    create_drop_target(stack)

    main_overlay = Gtk.Overlay()
    main_overlay.set_child(stack)

    top_bar = Adw.HeaderBar()
    top_bar.get_style_context().add_class("flat")
    top_bar.get_style_context().add_class("desktop")
    top_bar.set_show_start_title_buttons(False)
    top_bar.set_show_end_title_buttons(True)
    top_bar.set_title_widget(Gtk.Box())
    top_bar.set_valign(Gtk.Align.START)
    top_bar.set_halign(Gtk.Align.FILL)

    main_overlay.add_overlay(top_bar)

    return stack, picture, spinner, drawing_overlay, controls_overlay, main_overlay


def create_image_overlay(picture: Gtk.Picture, drawing_overlay: 'DrawingOverlay') -> Gtk.Overlay:
    overlay = Gtk.Overlay.new()
    overlay.set_child(picture)
    overlay.add_overlay(drawing_overlay)

    controls_overlay = ControlsOverlay()
    overlay.add_overlay(controls_overlay)

    return overlay, controls_overlay


def create_picture_widget() -> Gtk.Picture:
    picture = Gtk.Picture.new()
    picture.set_content_fit(Gtk.ContentFit.CONTAIN)
    picture.set_can_shrink(True)
    return picture

def create_drawing_overlay(picture: Gtk.Picture) -> 'DrawingOverlay':
    drawing_overlay = DrawingOverlay()
    drawing_overlay.set_visible(True)
    drawing_overlay.set_picture_reference(picture)
    return drawing_overlay

def create_spinner_widget() -> tuple[Gtk.Box, Adw.Spinner]:
    spinner = Adw.Spinner.new()
    spinner.set_size_request(48, 48)

    spinner_box = Gtk.Box(
        orientation=Gtk.Orientation.VERTICAL,
        spacing=0,
        halign=Gtk.Align.CENTER,
        valign=Gtk.Align.CENTER,
        margin_top=20,
        margin_bottom=20,
        margin_start=20,
        margin_end=20,
    )
    spinner_box.append(spinner)
    return spinner_box, spinner

def create_drop_target(stack: Gtk.Stack) -> None:
    drop_target = Gtk.DropTarget.new(Gio.File, Gdk.DragAction.COPY)
    drop_target.set_preload(True)

    def on_file_dropped(_target: Gtk.DropTarget, value: Gio.File, _x: int, _y: int) -> None:
        uri = value.get_uri()
        if uri:
            app = Gio.Application.get_default()
            action = app.lookup_action("load-drop") if app else None
            if action:
                action.activate(GLib.Variant('s', uri))

    drop_target.connect("drop", on_file_dropped)
    stack.add_controller(drop_target)

def create_about_dialog(version: str) -> Adw.AboutDialog:
    about = Adw.AboutDialog(
        application_name="Gradia",
        version=version,
        comments=_("Make your images ready for the world"),
        website="https://github.com/AlexanderVanhee/Gradia",
        issue_url="https://github.com/AlexanderVanhee/Gradia/issues",
        developer_name="Alexander Vanhee",
        developers=[
            "Alexander Vanhee https://github.com/AlexanderVanhee",
            "tfuxu https://github.com/tfuxu",
        ],
        designers=[
            "drpetrikov https://github.com/drpetrikov "
        ],
        application_icon="be.alexandervanhee.gradia",
        # Translators: This is a place to put your credits (formats: "Name https://example.com" or "Name <email@example.com>", no quotes) and is not meant to be translated literally.
        translator_credits=_("translator-credits"),
        copyright="Copyright © 2025 Alexander Vanhee",
        license_type=Gtk.License.GPL_3_0
    )

    return about

def create_shortcuts_dialog(parent: Optional[Gtk.Window] = None) -> Gtk.ShortcutsWindow:
    SHORTCUT_GROUPS = [
        {
            "title": _("File Actions"),
            "shortcuts": [
                (_("Open File"), "<Ctrl>O"),
                (_("Save to File"), "<Ctrl>S"),
                (_("Copy Image to Clipboard"), "<Ctrl>C"),
                (_("Paste From Clipboard"), "<Ctrl>V"),
            ]
        },
        {
            "title": _("Annotations"),
            "shortcuts": [
                (_("Undo"), "<Ctrl>Z"),
                (_("Redo"), "<Ctrl><Shift>Z"),
                (_("Remove Selected"), "Delete")
            ]
        },
        {
            "title": _("General"),
            "shortcuts": [
                (_("Keyboard Shortcuts"), "<Ctrl>question"),
            ]
        }
    ]

    dialog = Gtk.ShortcutsWindow(transient_for=parent, modal=True)
    section = Gtk.ShortcutsSection()

    for group_data in SHORTCUT_GROUPS:
        group = Gtk.ShortcutsGroup(title=group_data["title"], visible=True)
        for title, accel in group_data["shortcuts"]:
            group.add_shortcut(Gtk.ShortcutsShortcut(
                title=title,
                accelerator=accel
            ))
        section.add_group(group)

    dialog.add_section(section)
    dialog.connect("close-request", lambda dialog: dialog.destroy())

    return dialog<|MERGE_RESOLUTION|>--- conflicted
+++ resolved
@@ -22,17 +22,6 @@
 from gradia.overlay.transparency_overlay import TransparencyBackground
 from gradia.ui.recent_picker import RecentPicker
 
-<<<<<<< HEAD
-
-@Gtk.Template(resource_path="/be/alexandervanhee/gradia/ui/home_bar.ui")
-class HomeBar(Adw.Bin):
-    __gtype_name__ = "HomeBar"
-    def __init__(self):
-        super().__init__()
-
-
-=======
->>>>>>> e1e2a9b7
 @Gtk.Template(resource_path="/be/alexandervanhee/gradia/ui/controls_overlay.ui")
 class ControlsOverlay(Gtk.Box):
     __gtype_name__ = "ControlsOverlay"
