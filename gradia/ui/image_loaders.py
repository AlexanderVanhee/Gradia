# Copyright (C) 2025 Alexander Vanhee
#
# This program is free software: you can redistribute it and/or modify
# it under the terms of the GNU General Public License as published by
# the Free Software Foundation, either version 3 of the License, or
# (at your option) any later version.
#
# This program is distributed in the hope that it will be useful,
# but WITHOUT ANY WARRANTY; without even the implied warranty of
# MERCHANTABILITY or FITNESS FOR A PARTICULAR PURPOSE.  See the
# GNU General Public License for more details.
#
# You should have received a copy of the GNU General Public License
# along with this program.  If not, see <https://www.gnu.org/licenses/>.
#
# SPDX-License-Identifier: GPL-3.0-or-later


import os
<<<<<<< HEAD
from typing import Optional
from gi.repository import Gtk, Gio, Gdk
=======
from typing import Optional, Tuple
from gi.repository import Gtk, Gio, Gdk, GLib, Xdp
>>>>>>> a3e651d6
from gradia.clipboard import save_texture_to_file

ImportFormat = tuple[str, str]

class BaseImageLoader:
    """Base class for image loading handlers"""

    SUPPORTED_INPUT_FORMATS: list[ImportFormat] = [
        (".png", "image/png"),
        (".jpg", "image/jpg"),
        (".jpeg", "image/jpeg"),
        (".webp", "image/webp"),
        (".avif", "image/avif"),
    ]

    def __init__(self, window: Gtk.ApplicationWindow, temp_dir: str) -> None:
        self.window: Gtk.ApplicationWindow = window
        self.temp_dir: str = temp_dir

    def _is_supported_format(self, file_path: str) -> bool:
        """Check if file format is supported"""
        lower_path = file_path.lower()
        supported_extensions = [ext for ext, _mime in self.SUPPORTED_INPUT_FORMATS]
        return any(lower_path.endswith(ext) for ext in supported_extensions)

    def _set_image_and_update_ui(self, image_path: str, filename: str, location: str) -> None:
        """Common method to set image and update UI"""
        self.window.image_path = image_path
        self.window.drawing_overlay.clear_drawing()
        self.window._update_sidebar_info(filename, location)
        self.window._start_processing()


class FileDialogImageLoader(BaseImageLoader):
    """Handles loading images through file dialog"""

    def __init__(self, window: Gtk.ApplicationWindow, temp_dir: str) -> None:
        super().__init__(window, temp_dir)

    def open_file_dialog(self) -> None:
        """Open file dialog to select an image"""
        file_dialog = Gtk.FileDialog()
        file_dialog.set_title(_("Open Image"))

        image_filter = Gtk.FileFilter()
        image_filter.set_name(_("Image Files"))
        for _ext, mime_type in self.SUPPORTED_INPUT_FORMATS:
            image_filter.add_mime_type(mime_type)

        filters = Gio.ListStore.new(Gtk.FileFilter)
        filters.append(image_filter)
        file_dialog.set_filters(filters)

        file_dialog.open(self.window, None, self._on_file_selected)

    def _on_file_selected(self, dialog: Gtk.FileDialog, result: Gio.AsyncResult) -> None:
        """Handle file selection from dialog"""
        try:
            file = dialog.open_finish(result)
            if not file:
                return

            file_path = file.get_path()
            if not file_path or not os.path.isfile(file_path):
                print(f"Invalid file path: {file_path}")
                return

            if not self._is_supported_format(file_path):
                print(f"Unsupported file format: {file_path}")
                return

            filename = os.path.basename(file_path)
            directory = os.path.dirname(file_path)

            self._set_image_and_update_ui(file_path, filename, directory)

        except Exception as e:
            print(f"Error opening file: {e}")


class DragDropImageLoader(BaseImageLoader):
    """Handles loading images through drag and drop"""

    def __init__(self, window: Gtk.ApplicationWindow, temp_dir: str) -> None:
        super().__init__(window, temp_dir)

    def handle_file_drop(
        self,
        drop_target: Optional[object],
        value: object,
        x: int,
        y: int
    ) -> bool:
        """Handle file dropped onto the application"""
        if not isinstance(value, Gio.File):
            return False

        file_path = value.get_path()
        if not file_path or not os.path.isfile(file_path):
            return False

        if not self._is_supported_format(file_path):
            return False

        filename = os.path.basename(file_path)
        directory = os.path.dirname(file_path)

        self._set_image_and_update_ui(file_path, filename, directory)
        return True


class ClipboardImageLoader(BaseImageLoader):
    """Handles loading images from clipboard"""

    TEMP_CLIPBOARD_FILENAME: str = "clipboard_image.png"

    def __init__(self, window: Gtk.ApplicationWindow, temp_dir: str) -> None:
        super().__init__(window, temp_dir)

    def load_from_clipboard(self) -> None:
        """Load image from system clipboard"""
        clipboard = self.window.get_clipboard()
        clipboard.read_texture_async(None, self._handle_clipboard_texture)

    def _handle_clipboard_texture(
        self,
        clipboard: Gdk.Clipboard,
        result: Gio.AsyncResult
    ) -> None:
        """Handle clipboard texture data"""
        try:
            texture = clipboard.read_texture_finish(result)
            if not texture:
                print("No image found in clipboard")
                self.window._show_notification(_("No image found in clipboard"))
                return

            image_path = save_texture_to_file(texture, self.temp_dir)
            if not image_path:
                raise Exception("Failed to save clipboard image to file")

            filename = _("Clipboard Image")
            location = _("From clipboard")

            self._set_image_and_update_ui(image_path, filename, location)

        except Exception as e:
            error_msg = str(e)
            if "No compatible transfer format found" in error_msg:
                self.window._show_notification(_("Clipboard does not contain an image."))
            else:
                self.window._show_notification(_("Failed to load image from clipboard."))
                print(f"Error processing clipboard image: {e}")

        finally:
            self.window._set_loading_state(False)


class ScreenshotImageLoader(BaseImageLoader):
    """Handles loading images through screenshot capture"""

    def __init__(self, window: Gtk.ApplicationWindow, temp_dir: str) -> None:
        super().__init__(window, temp_dir)
        self.portal = Xdp.Portal()

    def take_screenshot(self) -> None:
        """Initiate screenshot capture"""
        try:
            self.portal.take_screenshot(
                None,
                Xdp.ScreenshotFlags.INTERACTIVE,
                None,
                self._on_screenshot_taken,
                None
            )
        except Exception as e:
            print(f"Failed to initiate screenshot: {e}")
            self.window._show_notification(_("Failed to take screenshot"))

    def _on_screenshot_taken(self, portal_object, result, user_data) -> None:
        """Handle screenshot completion"""
        try:
            uri = self.portal.take_screenshot_finish(result)
            self._handle_screenshot_uri(uri)
        except GLib.Error as e:
            print(f"Screenshot error: {e}")
            self.window._show_notification(_("Screenshot cancelled"))

    def _handle_screenshot_uri(self, uri: str) -> None:
        """Process the screenshot URI and convert to local file"""
        try:
            file = Gio.File.new_for_uri(uri)
            success, contents, _unused = file.load_contents(None)
            if not success or not contents:
                raise Exception("Failed to load screenshot data")

            temp_filename = f"screenshot_{os.urandom(6).hex()}.png"
            temp_path = os.path.join(self.temp_dir, temp_filename)

            with open(temp_path, 'wb') as f:
                f.write(contents)

            filename = _("Screenshot")
            location = _("Screenshot")

            self._set_image_and_update_ui(temp_path, filename, location)
            self.window._show_notification(_("Screenshot captured!"))

        except Exception as e:
            print(f"Error processing screenshot: {e}")
            self.window._show_notification(_("Failed to process screenshot"))
        finally:
            self.window._set_loading_state(False)


class ImportManager:
    def __init__(self, window: Gtk.ApplicationWindow, temp_dir: str) -> None:
        self.window: Gtk.ApplicationWindow = window
        self.temp_dir: str = temp_dir

        self.file_loader: FileDialogImageLoader = FileDialogImageLoader(window, temp_dir)
        self.drag_drop_loader: DragDropImageLoader = DragDropImageLoader(window, temp_dir)
        self.clipboard_loader: ClipboardImageLoader = ClipboardImageLoader(window, temp_dir)
        self.screenshot_loader: ScreenshotImageLoader = ScreenshotImageLoader(window, temp_dir)

    def open_file_dialog(self) -> None:
        self.file_loader.open_file_dialog()

    def _on_drop_action(self, action: Optional[object], param: object) -> None:
        if isinstance(param, GLib.Variant):
            uri = param.get_string()
            file = Gio.File.new_for_uri(uri)
            self.drag_drop_loader.handle_file_drop(None, file, 0, 0)
        else:
            print("ImportManager._on_drop_action: Invalid drop parameter")

    def load_from_clipboard(self) -> None:
        self.clipboard_loader.load_from_clipboard()

    def take_screenshot(self) -> None:
        self.screenshot_loader.take_screenshot()<|MERGE_RESOLUTION|>--- conflicted
+++ resolved
@@ -17,13 +17,9 @@
 
 
 import os
-<<<<<<< HEAD
 from typing import Optional
-from gi.repository import Gtk, Gio, Gdk
-=======
-from typing import Optional, Tuple
+
 from gi.repository import Gtk, Gio, Gdk, GLib, Xdp
->>>>>>> a3e651d6
 from gradia.clipboard import save_texture_to_file
 
 ImportFormat = tuple[str, str]
