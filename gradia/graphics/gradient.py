--- conflicted
+++ resolved
@@ -21,15 +21,10 @@
 from typing import Optional
 
 from PIL import Image
-<<<<<<< HEAD
 from gi.repository import Adw, Gtk
 
-from gradia.constants import PREDEFINED_GRADIENTS
+from gradia.app_constants import PREDEFINED_GRADIENTS
 from gradia.utils.colors import HexColor, hex_to_rgb, hex_to_rgba, rgba_to_hex
-=======
-from gi.repository import Gtk, Gdk, Adw
-from gradia.app_constants import PREDEFINED_GRADIENTS
->>>>>>> 008d2cfb
 
 
 CacheKey = tuple[str, str, int, int, int]
